import codecs
import io
import os
import re

from setuptools import setup, find_packages

SETUP_DIR = os.path.dirname(os.path.abspath(__file__))


def read(*parts):
    with codecs.open(os.path.join(SETUP_DIR, *parts), 'r') as fp:
        return fp.read()


def find_version(*file_paths):
    version_file = read(*file_paths)
    version_match = re.search(r"^__version__ = ['\"]([^'\"]*)['\"]",
                              version_file, re.M)
    if version_match:
        return version_match.group(1)
    raise RuntimeError("Unable to find version string.")

# List all of your Python package dependencies in the
# requirements.txt file


def readfile(filename, split=False):
    with io.open(filename, encoding="utf-8") as stream:
        if split:
            return stream.read().split("\n")
        return stream.read()


readme = readfile("README.rst", split=True)[3:]  # skip title
# For requirements not hosted on PyPi place listings
# into the 'requirements.txt' file.
requires = [
    # minimal requirements listing
    "opencmiss.maths >= 0.2.0",
    "scaffoldfitter >= 0.6.0",
    "opencmiss.utils >= 0.3",
    "opencmiss.zinc >= 3.10",
<<<<<<< HEAD
    "opencmiss.zincwidgets >= 2.0",
    "PySide6"
=======
    "opencmiss.zincwidgets >= 2.2.6",
    "PySide2"
>>>>>>> 9fffabad
]
source_license = readfile("LICENSE")


setup(
    name='mapclientplugins.geometryfitter',
    version=find_version('mapclientplugins', 'geometryfitter', '__init__.py'),
    description='',
    long_description='\n'.join(readme) + source_license,
    classifiers=[
        "Development Status :: 3 - Alpha",
        "License :: OSI Approved :: Apache Software License",
        "Programming Language :: Python",
    ],
    author='Auckland Bioengineering Institute',
    author_email='',
    url='https://github.com/ABI-Software/mapclientplugins.geometryfitter',
    license='APACHE',
    packages=find_packages(exclude=['ez_setup', ]),
    namespace_packages=['mapclientplugins'],
    include_package_data=True,
    zip_safe=False,
    install_requires=requires,
)<|MERGE_RESOLUTION|>--- conflicted
+++ resolved
@@ -41,13 +41,8 @@
     "scaffoldfitter >= 0.6.0",
     "opencmiss.utils >= 0.3",
     "opencmiss.zinc >= 3.10",
-<<<<<<< HEAD
-    "opencmiss.zincwidgets >= 2.0",
+    "opencmiss.zincwidgets >= 2.2.6",
     "PySide6"
-=======
-    "opencmiss.zincwidgets >= 2.2.6",
-    "PySide2"
->>>>>>> 9fffabad
 ]
 source_license = readfile("LICENSE")
 
