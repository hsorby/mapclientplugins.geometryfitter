--- conflicted
+++ resolved
@@ -1,31 +1,25 @@
-'''
+"""
 Created on Jul 23, 2015
 
 @author: Richard Christie
-'''
-<<<<<<< HEAD
-from opencmiss.maths import vectorops
-from opencmiss.zinc.node import Node
-from opencmiss.zinc.field import Field
-=======
+"""
 from opencmiss.maths.vectorops import add, matrix_vector_mult
 from opencmiss.utils.zinc.general import ChangeManager
 from opencmiss.zinc.node import Node, Nodeset
 from opencmiss.zinc.field import Field, FieldGroup
 from opencmiss.zinc.scene import Scene
->>>>>>> 8d00b0d1
 from opencmiss.zinc.status import OK as ZINC_OK
 
 
 def copyNodalParameters(sourceField, targetField, time = 0.0):
-    '''
+    """
     Copy nodal parameters from sourceField to identically defined targetField.
     Assumes they are in the same field module.
     :param sourceField: the field to copy from
     :param targetField: the field to copy to
     :param optional time
     :return: True on success, otherwise false
-    '''
+    """
     ncomp = sourceField.getNumberOfComponents()
     if targetField.getNumberOfComponents() != ncomp:
         print('zinc.copyNodalParameters: fields must have same number of components')
@@ -65,14 +59,14 @@
     return success
 
 def transformCoordinates(field, rotationScale, offset, time = 0.0):
-    '''
+    """
     Transform finite element field coordinates by matrix and offset, handling nodal derivatives and versions.
     Limited to nodal parameters, rectangular cartesian coordinates
     :param field: the coordinate field to transform
     :param rotationScale: square transformation matrix 2-D array with as many rows and columns as field components.
     :param offset: coordinates offset
     :return: True on success, otherwise false
-    '''
+    """
     ncomp = field.getNumberOfComponents()
     if ((ncomp != 2) and (ncomp != 3)):
         print('zinc.transformCoordinates: field has invalid number of components')
@@ -124,12 +118,12 @@
     return success
 
 def get_scene_selection_group(scene : Scene, subelementHandlingMode = FieldGroup.SUBELEMENT_HANDLING_MODE_FULL):
-    '''
+    """
     Get existing scene selection group of standard name.
     :param subelementHandlingMode: Mode controlling how faces, lines and nodes are
     automatically added or removed with higher dimensional elements.
     :return: Existing selection group, or None.
-    '''
+    """
     selection_group = scene.getSelectionField().castGroup()
     if selection_group.isValid():
         selection_group.setSubelementHandlingMode(subelementHandlingMode)
@@ -139,7 +133,7 @@
 selection_group_name = 'cmiss_selection'
 
 def create_scene_selection_group(scene : Scene, subelementHandlingMode = FieldGroup.SUBELEMENT_HANDLING_MODE_FULL):
-    '''
+    """
     Create empty, unmanaged scene selection group of standard name.
     Should have already called get_selection_group with None returned.
     Can discover orphaned group of that name.
@@ -147,7 +141,7 @@
     :param subelementHandlingMode: Mode controlling how faces, lines and nodes are
     automatically added or removed with higher dimensional elements. Defaults to on/full.
     :return: Selection group for scene.
-    '''
+    """
     region = scene.getRegion()
     fieldmodule = region.getFieldmodule()
     with ChangeManager(fieldmodule):
@@ -165,11 +159,11 @@
     return selection_group
 
 def group_add_group_elements(group : FieldGroup, other_group : FieldGroup, highest_dimension_only=True):
-    '''
+    """
     Add to group elements from other_group.
     :param highest_dimension_only: If set (default), only add elements of
     highest dimension present in other_group, otherwise add all dimensions.
-    '''
+    """
     fieldmodule = group.getFieldmodule()
     with ChangeManager(fieldmodule):
         for dimension in range(3, 0, -1):
@@ -185,10 +179,10 @@
                     break
 
 def group_add_group_nodes(group : FieldGroup, other_group : FieldGroup, nodeset : Nodeset):
-    '''
+    """
     Add to group elements and/or nodes from other_group.
     :param nodeset: Nodeset to add nodes from.
-    '''
+    """
     other_node_group = other_group.getFieldNodeGroup(nodeset)
     if other_node_group.isValid() and (other_node_group.getNodesetGroup().getSize() > 0):
         node_group = group.getFieldNodeGroup(nodeset)
