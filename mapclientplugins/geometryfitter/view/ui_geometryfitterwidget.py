--- conflicted
+++ resolved
@@ -377,16 +377,11 @@
 
         self.verticalLayout.addWidget(self.steps_groupBox)
 
-        self.controls_tabWidget = QTabWidget(self.dockWidgetContents)
-        self.controls_tabWidget.setObjectName(u"controls_tabWidget")
-        sizePolicy5 = QSizePolicy(QSizePolicy.Expanding, QSizePolicy.Minimum)
-        sizePolicy5.setHorizontalStretch(0)
-        sizePolicy5.setVerticalStretch(0)
-        sizePolicy5.setHeightForWidth(self.controls_tabWidget.sizePolicy().hasHeightForWidth())
-        self.controls_tabWidget.setSizePolicy(sizePolicy5)
-        self.display_tab = QWidget()
-        self.display_tab.setObjectName(u"display_tab")
-        self.verticalLayout_7 = QVBoxLayout(self.display_tab)
+        self.display_groupBox = QGroupBox(self.dockWidgetContents)
+        self.display_groupBox.setObjectName(u"display_groupBox")
+        sizePolicy.setHeightForWidth(self.display_groupBox.sizePolicy().hasHeightForWidth())
+        self.display_groupBox.setSizePolicy(sizePolicy)
+        self.verticalLayout_7 = QVBoxLayout(self.display_groupBox)
         self.verticalLayout_7.setObjectName(u"verticalLayout_7")
         self.displayMisc_frame = QFrame(self.display_tab)
         self.displayMisc_frame.setObjectName(u"displayMisc_frame")
@@ -497,31 +492,18 @@
 
         self.displayNodeNumbers_checkBox = QCheckBox(self.displayNodes_frame)
         self.displayNodeNumbers_checkBox.setObjectName(u"displayNodeNumbers_checkBox")
-<<<<<<< HEAD
-        sizePolicy4 = QSizePolicy(QSizePolicy.Minimum, QSizePolicy.Fixed)
-        sizePolicy4.setHorizontalStretch(0)
-        sizePolicy4.setVerticalStretch(0)
-        sizePolicy4.setHeightForWidth(self.displayNodeNumbers_checkBox.sizePolicy().hasHeightForWidth())
-        self.displayNodeNumbers_checkBox.setSizePolicy(sizePolicy4)
-=======
-        sizePolicy6 = QSizePolicy(QSizePolicy.Minimum, QSizePolicy.Fixed)
-        sizePolicy6.setHorizontalStretch(0)
-        sizePolicy6.setVerticalStretch(0)
-        sizePolicy6.setHeightForWidth(self.displayNodeNumbers_checkBox.sizePolicy().hasHeightForWidth())
-        self.displayNodeNumbers_checkBox.setSizePolicy(sizePolicy6)
->>>>>>> cd92b4ef
+        sizePolicy5 = QSizePolicy(QSizePolicy.Minimum, QSizePolicy.Fixed)
+        sizePolicy5.setHorizontalStretch(0)
+        sizePolicy5.setVerticalStretch(0)
+        sizePolicy5.setHeightForWidth(self.displayNodeNumbers_checkBox.sizePolicy().hasHeightForWidth())
+        self.displayNodeNumbers_checkBox.setSizePolicy(sizePolicy5)
 
         self.horizontalLayout_6.addWidget(self.displayNodeNumbers_checkBox)
 
         self.displayNodeDerivatives_checkBox = QCheckBox(self.displayNodes_frame)
         self.displayNodeDerivatives_checkBox.setObjectName(u"displayNodeDerivatives_checkBox")
-<<<<<<< HEAD
-        sizePolicy4.setHeightForWidth(self.displayNodeDerivatives_checkBox.sizePolicy().hasHeightForWidth())
-        self.displayNodeDerivatives_checkBox.setSizePolicy(sizePolicy4)
-=======
-        sizePolicy6.setHeightForWidth(self.displayNodeDerivatives_checkBox.sizePolicy().hasHeightForWidth())
-        self.displayNodeDerivatives_checkBox.setSizePolicy(sizePolicy6)
->>>>>>> cd92b4ef
+        sizePolicy5.setHeightForWidth(self.displayNodeDerivatives_checkBox.sizePolicy().hasHeightForWidth())
+        self.displayNodeDerivatives_checkBox.setSizePolicy(sizePolicy5)
 
         self.horizontalLayout_6.addWidget(self.displayNodeDerivatives_checkBox)
 
@@ -545,85 +527,50 @@
 
         self.displayNodeDerivativeLabelsD1_checkBox = QCheckBox(self.displayNodeDerivativeLabels_frame)
         self.displayNodeDerivativeLabelsD1_checkBox.setObjectName(u"displayNodeDerivativeLabelsD1_checkBox")
-<<<<<<< HEAD
-        sizePolicy4.setHeightForWidth(self.displayNodeDerivativeLabelsD1_checkBox.sizePolicy().hasHeightForWidth())
-        self.displayNodeDerivativeLabelsD1_checkBox.setSizePolicy(sizePolicy4)
-=======
-        sizePolicy6.setHeightForWidth(self.displayNodeDerivativeLabelsD1_checkBox.sizePolicy().hasHeightForWidth())
-        self.displayNodeDerivativeLabelsD1_checkBox.setSizePolicy(sizePolicy6)
->>>>>>> cd92b4ef
+        sizePolicy5.setHeightForWidth(self.displayNodeDerivativeLabelsD1_checkBox.sizePolicy().hasHeightForWidth())
+        self.displayNodeDerivativeLabelsD1_checkBox.setSizePolicy(sizePolicy5)
 
         self.horizontalLayout_7.addWidget(self.displayNodeDerivativeLabelsD1_checkBox)
 
         self.displayNodeDerivativeLabelsD2_checkBox = QCheckBox(self.displayNodeDerivativeLabels_frame)
         self.displayNodeDerivativeLabelsD2_checkBox.setObjectName(u"displayNodeDerivativeLabelsD2_checkBox")
-<<<<<<< HEAD
-        sizePolicy4.setHeightForWidth(self.displayNodeDerivativeLabelsD2_checkBox.sizePolicy().hasHeightForWidth())
-        self.displayNodeDerivativeLabelsD2_checkBox.setSizePolicy(sizePolicy4)
-=======
-        sizePolicy6.setHeightForWidth(self.displayNodeDerivativeLabelsD2_checkBox.sizePolicy().hasHeightForWidth())
-        self.displayNodeDerivativeLabelsD2_checkBox.setSizePolicy(sizePolicy6)
->>>>>>> cd92b4ef
+        sizePolicy5.setHeightForWidth(self.displayNodeDerivativeLabelsD2_checkBox.sizePolicy().hasHeightForWidth())
+        self.displayNodeDerivativeLabelsD2_checkBox.setSizePolicy(sizePolicy5)
 
         self.horizontalLayout_7.addWidget(self.displayNodeDerivativeLabelsD2_checkBox)
 
         self.displayNodeDerivativeLabelsD3_checkBox = QCheckBox(self.displayNodeDerivativeLabels_frame)
         self.displayNodeDerivativeLabelsD3_checkBox.setObjectName(u"displayNodeDerivativeLabelsD3_checkBox")
-<<<<<<< HEAD
-        sizePolicy4.setHeightForWidth(self.displayNodeDerivativeLabelsD3_checkBox.sizePolicy().hasHeightForWidth())
-        self.displayNodeDerivativeLabelsD3_checkBox.setSizePolicy(sizePolicy4)
-=======
-        sizePolicy6.setHeightForWidth(self.displayNodeDerivativeLabelsD3_checkBox.sizePolicy().hasHeightForWidth())
-        self.displayNodeDerivativeLabelsD3_checkBox.setSizePolicy(sizePolicy6)
->>>>>>> cd92b4ef
+        sizePolicy5.setHeightForWidth(self.displayNodeDerivativeLabelsD3_checkBox.sizePolicy().hasHeightForWidth())
+        self.displayNodeDerivativeLabelsD3_checkBox.setSizePolicy(sizePolicy5)
 
         self.horizontalLayout_7.addWidget(self.displayNodeDerivativeLabelsD3_checkBox)
 
         self.displayNodeDerivativeLabelsD12_checkBox = QCheckBox(self.displayNodeDerivativeLabels_frame)
         self.displayNodeDerivativeLabelsD12_checkBox.setObjectName(u"displayNodeDerivativeLabelsD12_checkBox")
-<<<<<<< HEAD
-        sizePolicy4.setHeightForWidth(self.displayNodeDerivativeLabelsD12_checkBox.sizePolicy().hasHeightForWidth())
-        self.displayNodeDerivativeLabelsD12_checkBox.setSizePolicy(sizePolicy4)
-=======
-        sizePolicy6.setHeightForWidth(self.displayNodeDerivativeLabelsD12_checkBox.sizePolicy().hasHeightForWidth())
-        self.displayNodeDerivativeLabelsD12_checkBox.setSizePolicy(sizePolicy6)
->>>>>>> cd92b4ef
+        sizePolicy5.setHeightForWidth(self.displayNodeDerivativeLabelsD12_checkBox.sizePolicy().hasHeightForWidth())
+        self.displayNodeDerivativeLabelsD12_checkBox.setSizePolicy(sizePolicy5)
 
         self.horizontalLayout_7.addWidget(self.displayNodeDerivativeLabelsD12_checkBox)
 
         self.displayNodeDerivativeLabelsD13_checkBox = QCheckBox(self.displayNodeDerivativeLabels_frame)
         self.displayNodeDerivativeLabelsD13_checkBox.setObjectName(u"displayNodeDerivativeLabelsD13_checkBox")
-<<<<<<< HEAD
-        sizePolicy4.setHeightForWidth(self.displayNodeDerivativeLabelsD13_checkBox.sizePolicy().hasHeightForWidth())
-        self.displayNodeDerivativeLabelsD13_checkBox.setSizePolicy(sizePolicy4)
-=======
-        sizePolicy6.setHeightForWidth(self.displayNodeDerivativeLabelsD13_checkBox.sizePolicy().hasHeightForWidth())
-        self.displayNodeDerivativeLabelsD13_checkBox.setSizePolicy(sizePolicy6)
->>>>>>> cd92b4ef
+        sizePolicy5.setHeightForWidth(self.displayNodeDerivativeLabelsD13_checkBox.sizePolicy().hasHeightForWidth())
+        self.displayNodeDerivativeLabelsD13_checkBox.setSizePolicy(sizePolicy5)
 
         self.horizontalLayout_7.addWidget(self.displayNodeDerivativeLabelsD13_checkBox)
 
         self.displayNodeDerivativeLabelsD23_checkBox = QCheckBox(self.displayNodeDerivativeLabels_frame)
         self.displayNodeDerivativeLabelsD23_checkBox.setObjectName(u"displayNodeDerivativeLabelsD23_checkBox")
-<<<<<<< HEAD
-        sizePolicy4.setHeightForWidth(self.displayNodeDerivativeLabelsD23_checkBox.sizePolicy().hasHeightForWidth())
-        self.displayNodeDerivativeLabelsD23_checkBox.setSizePolicy(sizePolicy4)
-=======
-        sizePolicy6.setHeightForWidth(self.displayNodeDerivativeLabelsD23_checkBox.sizePolicy().hasHeightForWidth())
-        self.displayNodeDerivativeLabelsD23_checkBox.setSizePolicy(sizePolicy6)
->>>>>>> cd92b4ef
+        sizePolicy5.setHeightForWidth(self.displayNodeDerivativeLabelsD23_checkBox.sizePolicy().hasHeightForWidth())
+        self.displayNodeDerivativeLabelsD23_checkBox.setSizePolicy(sizePolicy5)
 
         self.horizontalLayout_7.addWidget(self.displayNodeDerivativeLabelsD23_checkBox)
 
         self.displayNodeDerivativeLabelsD123_checkBox = QCheckBox(self.displayNodeDerivativeLabels_frame)
         self.displayNodeDerivativeLabelsD123_checkBox.setObjectName(u"displayNodeDerivativeLabelsD123_checkBox")
-<<<<<<< HEAD
-        sizePolicy4.setHeightForWidth(self.displayNodeDerivativeLabelsD123_checkBox.sizePolicy().hasHeightForWidth())
-        self.displayNodeDerivativeLabelsD123_checkBox.setSizePolicy(sizePolicy4)
-=======
-        sizePolicy6.setHeightForWidth(self.displayNodeDerivativeLabelsD123_checkBox.sizePolicy().hasHeightForWidth())
-        self.displayNodeDerivativeLabelsD123_checkBox.setSizePolicy(sizePolicy6)
->>>>>>> cd92b4ef
+        sizePolicy5.setHeightForWidth(self.displayNodeDerivativeLabelsD123_checkBox.sizePolicy().hasHeightForWidth())
+        self.displayNodeDerivativeLabelsD123_checkBox.setSizePolicy(sizePolicy5)
 
         self.horizontalLayout_7.addWidget(self.displayNodeDerivativeLabelsD123_checkBox)
 
@@ -644,13 +591,8 @@
 
         self.displayElementAxes_checkBox = QCheckBox(self.displayElements_frame)
         self.displayElementAxes_checkBox.setObjectName(u"displayElementAxes_checkBox")
-<<<<<<< HEAD
-        sizePolicy4.setHeightForWidth(self.displayElementAxes_checkBox.sizePolicy().hasHeightForWidth())
-        self.displayElementAxes_checkBox.setSizePolicy(sizePolicy4)
-=======
-        sizePolicy6.setHeightForWidth(self.displayElementAxes_checkBox.sizePolicy().hasHeightForWidth())
-        self.displayElementAxes_checkBox.setSizePolicy(sizePolicy6)
->>>>>>> cd92b4ef
+        sizePolicy5.setHeightForWidth(self.displayElementAxes_checkBox.sizePolicy().hasHeightForWidth())
+        self.displayElementAxes_checkBox.setSizePolicy(sizePolicy5)
 
         self.horizontalLayout_4.addWidget(self.displayElementAxes_checkBox)
 
@@ -675,13 +617,8 @@
 
         self.displayLinesExterior_checkBox = QCheckBox(self.displayLines_frame)
         self.displayLinesExterior_checkBox.setObjectName(u"displayLinesExterior_checkBox")
-<<<<<<< HEAD
-        sizePolicy4.setHeightForWidth(self.displayLinesExterior_checkBox.sizePolicy().hasHeightForWidth())
-        self.displayLinesExterior_checkBox.setSizePolicy(sizePolicy4)
-=======
-        sizePolicy6.setHeightForWidth(self.displayLinesExterior_checkBox.sizePolicy().hasHeightForWidth())
-        self.displayLinesExterior_checkBox.setSizePolicy(sizePolicy6)
->>>>>>> cd92b4ef
+        sizePolicy5.setHeightForWidth(self.displayLinesExterior_checkBox.sizePolicy().hasHeightForWidth())
+        self.displayLinesExterior_checkBox.setSizePolicy(sizePolicy5)
 
         self.horizontalLayout_5.addWidget(self.displayLinesExterior_checkBox)
 
@@ -706,37 +643,22 @@
 
         self.displaySurfacesExterior_checkBox = QCheckBox(self.displaySurfaces_frame)
         self.displaySurfacesExterior_checkBox.setObjectName(u"displaySurfacesExterior_checkBox")
-<<<<<<< HEAD
-        sizePolicy4.setHeightForWidth(self.displaySurfacesExterior_checkBox.sizePolicy().hasHeightForWidth())
-        self.displaySurfacesExterior_checkBox.setSizePolicy(sizePolicy4)
-=======
-        sizePolicy6.setHeightForWidth(self.displaySurfacesExterior_checkBox.sizePolicy().hasHeightForWidth())
-        self.displaySurfacesExterior_checkBox.setSizePolicy(sizePolicy6)
->>>>>>> cd92b4ef
+        sizePolicy5.setHeightForWidth(self.displaySurfacesExterior_checkBox.sizePolicy().hasHeightForWidth())
+        self.displaySurfacesExterior_checkBox.setSizePolicy(sizePolicy5)
 
         self.horizontalLayout_3.addWidget(self.displaySurfacesExterior_checkBox)
 
         self.displaySurfacesTranslucent_checkBox = QCheckBox(self.displaySurfaces_frame)
         self.displaySurfacesTranslucent_checkBox.setObjectName(u"displaySurfacesTranslucent_checkBox")
-<<<<<<< HEAD
-        sizePolicy4.setHeightForWidth(self.displaySurfacesTranslucent_checkBox.sizePolicy().hasHeightForWidth())
-        self.displaySurfacesTranslucent_checkBox.setSizePolicy(sizePolicy4)
-=======
-        sizePolicy6.setHeightForWidth(self.displaySurfacesTranslucent_checkBox.sizePolicy().hasHeightForWidth())
-        self.displaySurfacesTranslucent_checkBox.setSizePolicy(sizePolicy6)
->>>>>>> cd92b4ef
+        sizePolicy5.setHeightForWidth(self.displaySurfacesTranslucent_checkBox.sizePolicy().hasHeightForWidth())
+        self.displaySurfacesTranslucent_checkBox.setSizePolicy(sizePolicy5)
 
         self.horizontalLayout_3.addWidget(self.displaySurfacesTranslucent_checkBox)
 
         self.displaySurfacesWireframe_checkBox = QCheckBox(self.displaySurfaces_frame)
         self.displaySurfacesWireframe_checkBox.setObjectName(u"displaySurfacesWireframe_checkBox")
-<<<<<<< HEAD
-        sizePolicy4.setHeightForWidth(self.displaySurfacesWireframe_checkBox.sizePolicy().hasHeightForWidth())
-        self.displaySurfacesWireframe_checkBox.setSizePolicy(sizePolicy4)
-=======
-        sizePolicy6.setHeightForWidth(self.displaySurfacesWireframe_checkBox.sizePolicy().hasHeightForWidth())
-        self.displaySurfacesWireframe_checkBox.setSizePolicy(sizePolicy6)
->>>>>>> cd92b4ef
+        sizePolicy5.setHeightForWidth(self.displaySurfacesWireframe_checkBox.sizePolicy().hasHeightForWidth())
+        self.displaySurfacesWireframe_checkBox.setSizePolicy(sizePolicy5)
 
         self.horizontalLayout_3.addWidget(self.displaySurfacesWireframe_checkBox)
 
@@ -810,13 +732,8 @@
 
         self.done_pushButton = QPushButton(self.bottom_frame)
         self.done_pushButton.setObjectName(u"done_pushButton")
-<<<<<<< HEAD
-        sizePolicy4.setHeightForWidth(self.done_pushButton.sizePolicy().hasHeightForWidth())
-        self.done_pushButton.setSizePolicy(sizePolicy4)
-=======
-        sizePolicy6.setHeightForWidth(self.done_pushButton.sizePolicy().hasHeightForWidth())
-        self.done_pushButton.setSizePolicy(sizePolicy6)
->>>>>>> cd92b4ef
+        sizePolicy5.setHeightForWidth(self.done_pushButton.sizePolicy().hasHeightForWidth())
+        self.done_pushButton.setSizePolicy(sizePolicy5)
 
         self.horizontalLayout_2.addWidget(self.done_pushButton)
 
@@ -829,19 +746,11 @@
 
         self.alignmentsceneviewerwidget = AlignmentSceneviewerWidget(GeometryFitterWidget)
         self.alignmentsceneviewerwidget.setObjectName(u"alignmentsceneviewerwidget")
-<<<<<<< HEAD
-        sizePolicy5 = QSizePolicy(QSizePolicy.Expanding, QSizePolicy.Expanding)
-        sizePolicy5.setHorizontalStretch(1)
-        sizePolicy5.setVerticalStretch(1)
-        sizePolicy5.setHeightForWidth(self.alignmentsceneviewerwidget.sizePolicy().hasHeightForWidth())
-        self.alignmentsceneviewerwidget.setSizePolicy(sizePolicy5)
-=======
-        sizePolicy7 = QSizePolicy(QSizePolicy.Expanding, QSizePolicy.Expanding)
-        sizePolicy7.setHorizontalStretch(1)
-        sizePolicy7.setVerticalStretch(1)
-        sizePolicy7.setHeightForWidth(self.alignmentsceneviewerwidget.sizePolicy().hasHeightForWidth())
-        self.alignmentsceneviewerwidget.setSizePolicy(sizePolicy7)
->>>>>>> cd92b4ef
+        sizePolicy6 = QSizePolicy(QSizePolicy.Expanding, QSizePolicy.Expanding)
+        sizePolicy6.setHorizontalStretch(1)
+        sizePolicy6.setVerticalStretch(1)
+        sizePolicy6.setHeightForWidth(self.alignmentsceneviewerwidget.sizePolicy().hasHeightForWidth())
+        self.alignmentsceneviewerwidget.setSizePolicy(sizePolicy6)
         self.alignmentsceneviewerwidget.setAutoFillBackground(False)
 
         self.horizontalLayout.addWidget(self.alignmentsceneviewerwidget)
